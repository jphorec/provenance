--- conflicted
+++ resolved
@@ -341,8 +341,8 @@
     - [UpdateMsgBasedFeeProposal](#provenance.msgfees.v1.UpdateMsgBasedFeeProposal)
   
 - [provenance/msgfees/v1/query.proto](#provenance/msgfees/v1/query.proto)
+    - [QueryAllMsgBasedFeesRequest](#provenance.msgfees.v1.QueryAllMsgBasedFeesRequest)
     - [QueryAllMsgBasedFeesResponse](#provenance.msgfees.v1.QueryAllMsgBasedFeesResponse)
-    - [QueryMsgsWithAdditionalFeesRequest](#provenance.msgfees.v1.QueryMsgsWithAdditionalFeesRequest)
     - [QueryParamsRequest](#provenance.msgfees.v1.QueryParamsRequest)
     - [QueryParamsResponse](#provenance.msgfees.v1.QueryParamsResponse)
   
@@ -5131,7 +5131,7 @@
 <a name="provenance.msgfees.v1.MsgBasedFee"></a>
 
 ### MsgBasedFee
-MsgFees is the core of what gets stored on the blockchain
+MsgBasedFee is the core of what gets stored on the blockchain
 it consists of two parts
 1. minimum additional fees(can be of any denom)
 2. Fee rate which is proportional to the gas charged for processing that message.
@@ -5187,11 +5187,7 @@
 
 | Field | Type | Label | Description |
 | ----- | ---- | ----- | ----------- |
-<<<<<<< HEAD
 | `msg_based_fees` | [MsgBasedFee](#provenance.msgfees.v1.MsgBasedFee) | repeated |  |
-=======
-| `msg_fees` | [MsgBasedFee](#provenance.msgfees.v1.MsgBasedFee) | repeated |  |
->>>>>>> f1d1fba3
 
 
 
@@ -5287,6 +5283,21 @@
 
 
 
+<a name="provenance.msgfees.v1.QueryAllMsgBasedFeesRequest"></a>
+
+### QueryAllMsgBasedFeesRequest
+QueryAllMsgBasedFeesRequest queries all Msg which have fees associated with them.
+
+
+| Field | Type | Label | Description |
+| ----- | ---- | ----- | ----------- |
+| `pagination` | [cosmos.base.query.v1beta1.PageRequest](#cosmos.base.query.v1beta1.PageRequest) |  | pagination defines an optional pagination for the request. |
+
+
+
+
+
+
 <a name="provenance.msgfees.v1.QueryAllMsgBasedFeesResponse"></a>
 
 ### QueryAllMsgBasedFeesResponse
@@ -5295,23 +5306,8 @@
 
 | Field | Type | Label | Description |
 | ----- | ---- | ----- | ----------- |
-| `msg_fees` | [MsgBasedFee](#provenance.msgfees.v1.MsgBasedFee) | repeated |  |
+| `msg_based_fees` | [MsgBasedFee](#provenance.msgfees.v1.MsgBasedFee) | repeated |  |
 | `pagination` | [cosmos.base.query.v1beta1.PageResponse](#cosmos.base.query.v1beta1.PageResponse) |  | pagination defines an optional pagination for the request. |
-
-
-
-
-
-
-<a name="provenance.msgfees.v1.QueryMsgsWithAdditionalFeesRequest"></a>
-
-### QueryMsgsWithAdditionalFeesRequest
-QueryMsgsWithAdditionalFeesRequest queries all Msg which have fees associated with them.
-
-
-| Field | Type | Label | Description |
-| ----- | ---- | ----- | ----------- |
-| `pagination` | [cosmos.base.query.v1beta1.PageRequest](#cosmos.base.query.v1beta1.PageRequest) |  | pagination defines an optional pagination for the request. |
 
 
 
@@ -5357,7 +5353,7 @@
 | Method Name | Request Type | Response Type | Description | HTTP Verb | Endpoint |
 | ----------- | ------------ | ------------- | ------------| ------- | -------- |
 | `Params` | [QueryParamsRequest](#provenance.msgfees.v1.QueryParamsRequest) | [QueryParamsResponse](#provenance.msgfees.v1.QueryParamsResponse) | Params queries the parameters for x/msgfees | GET|/provenance/msgfees/v1/params|
-| `QueryAllMsgBasedFees` | [QueryMsgsWithAdditionalFeesRequest](#provenance.msgfees.v1.QueryMsgsWithAdditionalFeesRequest) | [QueryAllMsgBasedFeesResponse](#provenance.msgfees.v1.QueryAllMsgBasedFeesResponse) | Query all Msgs which have fees associated with them. | GET|/provenance/msgfees/v1/params|
+| `QueryAllMsgBasedFees` | [QueryAllMsgBasedFeesRequest](#provenance.msgfees.v1.QueryAllMsgBasedFeesRequest) | [QueryAllMsgBasedFeesResponse](#provenance.msgfees.v1.QueryAllMsgBasedFeesResponse) | Query all Msgs which have fees associated with them. | GET|/provenance/msgfees/v1/params|
 
  <!-- end services -->
 
@@ -5411,11 +5407,7 @@
 | Field | Type | Label | Description |
 | ----- | ---- | ----- | ----------- |
 | `from_address` | [string](#string) |  |  |
-<<<<<<< HEAD
 | `msg_based_fee` | [MsgBasedFee](#provenance.msgfees.v1.MsgBasedFee) |  | msg to add Fee for. |
-=======
-| `msg_fees` | [MsgBasedFee](#provenance.msgfees.v1.MsgBasedFee) |  | msg to add Fee for. |
->>>>>>> f1d1fba3
 
 
 
@@ -5425,16 +5417,12 @@
 <a name="provenance.msgfees.v1.CreateMsgBasedFeeResponse"></a>
 
 ### CreateMsgBasedFeeResponse
-response for CreateFeeForMsg
-
-
-| Field | Type | Label | Description |
-| ----- | ---- | ----- | ----------- |
-<<<<<<< HEAD
+response for CreateMsgBasedFeeRequest
+
+
+| Field | Type | Label | Description |
+| ----- | ---- | ----- | ----------- |
 | `msg_based_fee` | [MsgBasedFee](#provenance.msgfees.v1.MsgBasedFee) |  | msg to add Fee for. |
-=======
-| `msg_fees` | [MsgBasedFee](#provenance.msgfees.v1.MsgBasedFee) |  | msg to add Fee for. |
->>>>>>> f1d1fba3
 
 
 

--- conflicted
+++ resolved
@@ -10,20 +10,12 @@
 option java_multiple_files = true;
 
 message EpochInfo {
-<<<<<<< HEAD
-  string identifier = 1;
-  int64 start_height = 2; //start height of the epoch
-  int64 duration = 3; // in blocks
-  int64 current_epoch = 4;
-  int64 current_epoch_start_height = 5;
-  bool epoch_counting_started = 6;
-=======
   string identifier                 = 1;
   int64  start_height               = 2; // start height of the epoch
   int64  duration                   = 3; // in blocks
   int64  current_epoch              = 4;
   int64  current_epoch_start_height = 5;
->>>>>>> 71e7fe84
+  bool epoch_counting_started = 6;
 }
 
 // GenesisState defines the epochs module's genesis state.

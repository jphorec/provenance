name: Sims
# Sims workflow runs multiple types of simulations (nondeterminism, import-export, after-import, multi-seed-short)
# This workflow will run on all Pull Requests, if a .go, .mod or .sum file have been changed
on:
  pull_request:
    paths:
      - "**.go"
      - "go.mod"
      - "go.sum"
  push:
    branches:
      - main

jobs:
  cleanup-runs:
    runs-on: ubuntu-latest
    if: "!startsWith(github.ref, 'refs/tags/') && github.ref != 'refs/heads/main'"
    steps:
      - uses: rokroskar/workflow-run-cleanup-action@v0.3.3
        env:
          GITHUB_TOKEN: "${{ secrets.GITHUB_TOKEN }}"

  build:
    runs-on: ubuntu-latest
    if: "!contains(github.event.head_commit.message, 'skip-sims')"
    steps:
      - uses: actions/checkout@v2
      - name: Install Deps
        env:
          DEBIAN_FRONTEND: noninteractive
        run: |
          sudo apt-get update
          sudo apt-get install -y libleveldb-dev
<<<<<<< HEAD
          sudo apt-get install -y libgflags-dev libsnappy-dev zlib1g-dev libbz2-dev liblz4-dev libzstd-dev
      - name: Build rocksdb
        run: |
          export ROCKSDB_SUDO='yes'
          make rocksdb
      - uses: actions/setup-go@v2.2.0
=======
      - uses: actions/setup-go@v3
>>>>>>> 610b4058
        with:
          go-version: 1.17
      - name: Display go version
        run: go version
      - run: make build

  install-runsim:
    runs-on: ubuntu-latest
    needs: build
    steps:
      - uses: actions/setup-go@v3
        with:
          go-version: 1.17
      - name: Display go version
        run: go version
      - name: Install runsim
        run: export GO111MODULE="on" && go get github.com/cosmos/tools/cmd/runsim@v1.0.0
      - uses: actions/cache@v2.1.7
        with:
          path: ~/go/bin
          key: ${{ runner.os }}-go-runsim-binary

  test-sim-nondeterminism:
    runs-on: ubuntu-latest
    needs: [build, install-runsim]
    steps:
      - uses: actions/checkout@v2
      - uses: actions/setup-go@v3
        with:
          go-version: 1.17
      - name: Display go version
        run: go version
      - uses: technote-space/get-diff-action@v6.0.1
        with:
          PATTERNS: |
            **/**.go
            go.mod
            go.sum
      - uses: actions/cache@v2.1.7
        with:
          path: ~/go/bin
          key: ${{ runner.os }}-go-runsim-binary
        if: env.GIT_DIFF
      - name: test-sim-nondeterminism
        run: |
          make test-sim-nondeterminism
        if: env.GIT_DIFF

  test-sim-import-export:
    runs-on: ubuntu-latest
    needs: [build, install-runsim]
    steps:
      - uses: actions/checkout@v2
      - uses: actions/setup-go@v3
        with:
          go-version: 1.17
      - name: Display go version
        run: go version
      - uses: technote-space/get-diff-action@v6.0.1
        with:
          PATTERNS: |
            **/**.go
            go.mod
            go.sum
          SET_ENV_NAME_INSERTIONS: 1
          SET_ENV_NAME_LINES: 1
      - uses: actions/cache@v2.1.7
        with:
          path: ~/go/bin
          key: ${{ runner.os }}-go-runsim-binary
        if: env.GIT_DIFF
      - name: test-sim-import-export
        run: |
          make test-sim-import-export
        if: env.GIT_DIFF

  test-sim-multi-seed-short:
    runs-on: ubuntu-latest
    needs: [build, install-runsim]
    steps:
      - uses: actions/checkout@v2
      - uses: actions/setup-go@v3
        with:
          go-version: 1.17
      - name: Display go version
        run: go version
      - uses: technote-space/get-diff-action@v6.0.1
        with:
          PATTERNS: |
            **/**.go
            go.mod
            go.sum
          SET_ENV_NAME_INSERTIONS: 1
          SET_ENV_NAME_LINES: 1
      - uses: actions/cache@v2.1.7
        with:
          path: ~/go/bin
          key: ${{ runner.os }}-go-runsim-binary
        if: env.GIT_DIFF
      - name: test-sim-multi-seed-short
        run: |
          make test-sim-multi-seed-short
        if: env.GIT_DIFF<|MERGE_RESOLUTION|>--- conflicted
+++ resolved
@@ -31,16 +31,12 @@
         run: |
           sudo apt-get update
           sudo apt-get install -y libleveldb-dev
-<<<<<<< HEAD
           sudo apt-get install -y libgflags-dev libsnappy-dev zlib1g-dev libbz2-dev liblz4-dev libzstd-dev
       - name: Build rocksdb
         run: |
           export ROCKSDB_SUDO='yes'
           make rocksdb
-      - uses: actions/setup-go@v2.2.0
-=======
       - uses: actions/setup-go@v3
->>>>>>> 610b4058
         with:
           go-version: 1.17
       - name: Display go version

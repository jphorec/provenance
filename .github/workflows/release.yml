--- conflicted
+++ resolved
@@ -79,13 +79,10 @@
     steps:
       - name: Checkout
         uses: actions/checkout@v2
-<<<<<<< HEAD
-=======
       - name: Setup go
         uses: actions/setup-go@v2.2.0
         with:
           go-version: ${{ needs.build_init.outputs.go_version }}
->>>>>>> e49d21b6
       - name: Install deps
         run: |
           sudo apt-get update
